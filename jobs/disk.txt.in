--- conflicted
+++ resolved
@@ -56,14 +56,9 @@
 requires:
  package.name == 'smartmontools'
  device.path == "{path}"
- block_device.{name}_state != 'removable'
-<<<<<<< HEAD
- block_device.{name}_smart != 'True'
+ block_device.{name}_smart == 'True'
 _summary:
  Test SMART capabilities for {product}
-=======
- block_device.{name}_smart == 'True'
->>>>>>> f31c25c6
 _description:
  This tests the SMART capabilities for {product} (Note that this test may not work against hardware RAID)
 user: root
